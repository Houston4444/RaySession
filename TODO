
afficher le sous dossier -> preview ; session en cours

Display server address in window title (network session).


ray_control doc /ray/server/clear_client_templates_database


Patchbay:
Zones (far future) ?
PW video ports ?
Damn connections (with ray-jackpatch)
icons in theme

etree pour le renommage de modèles (daemon)
outil pour session récentes
régler le nb de sessions récentes dans les préfs
favoriser le démon unique



Priorité:
    Recent sessions widget

- voir pretty_name et SIGTERM quand session chargée

réduire les msgs notamment dsp_load et transport_position pour les patchers
one_shot_act et server arrêté !
ALSA manager not logical.
changelog
Traduction.
remove answer() use osp.reply or error
_re_order_clients osp

<<<<<<< HEAD
YAML:
    !! Attention pas dans la standard lib
    patch_rewriter: écrire tout en YAML dans tous les cas
    rm .xml quand yaml est écrit

    nsm_brothers -> nsm_clients ?
        events in internal jackpatch and alsapatch
    forbidden_connections -> disconnections ?

    appliquer modifs du __init__ du ray-jackpatch à l'alsapatch

    timer avec pending_connection (si jamais la connexion n'arrive pas)

    un beau YAML (saut de ligne entre les sections)
    .bak si changement depuis ouverture
    docu

scenarios:
    inclure $system ou aliases
    rules (present_clients) (acccept pattern) (nsm_clients)

    client_registration: voir jack_engine_remote et alsa.
        ajouter les méthodes à la GUI pour éviter msgs inconnus
    # revoir les déconnexions au démarrage (+option ou config)
    # refaire les changements de nom de client au démarrage
    <!-- ajout d'un disconnecting_mode
        - aucune déconnexion
        - déconnections si dans le graph en cas de switch (par défaut)
        - déconnections si dans le graph
        - déconnections systématiques en cas de switch
        - déconnections systématiques -->
    <!-- vérif sans fichier yaml ou xml -->
    # Attention aux types des ports de connection audio/midi
    # Attention au renommage des ports
    # ruamel, réécrire les commentaires sur connections
    envoyer les erreurs à la GUI
    # bug: les connexions nouvelles ne sont pas reconnectés tant qu'on redémarre pas le patch






=======
    
>>>>>>> c8e624ed
<|MERGE_RESOLUTION|>--- conflicted
+++ resolved
@@ -33,7 +33,6 @@
 remove answer() use osp.reply or error
 _re_order_clients osp
 
-<<<<<<< HEAD
 YAML:
     !! Attention pas dans la standard lib
     patch_rewriter: écrire tout en YAML dans tous les cas
@@ -77,6 +76,3 @@
 
 
 
-=======
-    
->>>>>>> c8e624ed
