--- conflicted
+++ resolved
@@ -11,11 +11,7 @@
     from qtpy.QtCore import QSettings
 
 
-<<<<<<< HEAD
 VERSION = '0.17.0'
-=======
-VERSION = "0.16.0"
->>>>>>> 3e8fefd1
 APP_TITLE = 'RaySession'
 DEFAULT_SESSION_ROOT = Path.home() / 'Ray Sessions'
 SCRIPTS_DIR = 'ray-scripts'
