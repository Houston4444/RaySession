--- conflicted
+++ resolved
@@ -784,10 +784,6 @@
         self.connectListWidgetRequests()
     
     def hideMessagesDock(self):
-<<<<<<< HEAD
-        #self.ui.actionToggleShowMessages.activate(False)
-=======
->>>>>>> 807dc6d5
         self.ui.dockWidgetMessages.setVisible(False)
     
     def openFileManager(self):
