--- conflicted
+++ resolved
@@ -172,20 +172,11 @@
                 
                 themes_set.add(file_path)
                 themes_dicts.append(
-<<<<<<< HEAD
-                    {'ref_id': file_path, 'name': name, 'editable': editable,
-                     'file_path': full_path})
-        
-        for theme_dict in themes_dicts:
-            print(theme_dict)
-        
-=======
                     {'ref_id': file_path.name,
                      'name': name,
                      'editable': editable,
                      'file_path': full_path.as_posix()})
 
->>>>>>> ceef7af6
         return themes_dicts
     
     def copy_and_load_current_theme(self, new_name: str) -> int:
