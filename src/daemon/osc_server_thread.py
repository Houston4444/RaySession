import os
import sys
import random
import shutil
import subprocess
import time
import liblo
from PyQt5.QtXml import QDomDocument

import ray
from signaler import Signaler
from multi_daemon_file import MultiDaemonFile
from daemon_tools import (TemplateRoots, CommandLineArgs, Terminal, RS,
                          getGitDefaultUnAndIgnored)

instance = None
signaler = Signaler.instance()


def pathIsValid(path):
    return not bool('../' in path)

def ifDebug(string):
    if CommandLineArgs.debug:
        sys.stderr.write(string + '\n')

def ray_method(path, types):
    def decorated(func):
        @liblo.make_method(path, types)
        def wrapper(*args, **kwargs):
            t_thread, t_path, t_args, t_types, src_addr, rest = args
            if CommandLineArgs.debug:
                sys.stderr.write('\033[94mOSC::daemon_receives\033[0m %s, %s, %s, %s\n'
                                 % (t_path, t_types, t_args, src_addr.url))
            
            response = func(*args[:-1], **kwargs)
            if response != False:
                signaler.osc_recv.emit(t_path, t_args, t_types, src_addr)
            
            return response
        return wrapper
    return decorated

class Controller:
    addr = None
    pid = 0
    
    
# Osc server thread separated in many classes for confort.

# ClientCommunicating contains NSM protocol.
# OSC paths have to be never changed.
class ClientCommunicating(liblo.ServerThread):
    def __init__(self, session, osc_num=0):
        liblo.ServerThread.__init__(self, osc_num)
        self.session = session
        self.gui_list = []
        self.controller_list = []
        self.server_status  = ray.ServerStatus.OFF
        self.gui_embedded = False
        self.is_nsm_locked  = False
        self.not_default = False
        self.nsm_locker_url = ''
        self.net_master_daemon_addr = None
        self.net_master_daemon_url = ''
        self.net_daemon_id = random.randint(1, 999999999)
        self.list_asker_addr = None
    
    @ray_method('/osc/ping', '')
    def oscPing(self, path, args, types, src_addr):
        self.send(src_addr, "/reply", path)
    
    @ray_method('/reply', None)
    def reply(self, path, args, types, src_addr):
        if not (len(args) >=2 and ray.areTheyAllString(args)):
            self.unknownMessage(path, types, src_addr)
            return False
        
        reply_path = args[0]
        
        if reply_path == '/ray/server/list_sessions':
            # this reply is only used here for reply from net_daemon
            # it directly resend its infos
            # to the last addr that asked session list
            if self.list_asker_addr:
                self.send(self.list_asker_addr, path, *args)
            return False
        
        elif reply_path == '/ray/gui/script_user_action':
            self.sendGui('/ray/gui/hide_script_user_action')
            for controller in self.controller_list:
                self.send(controller.addr, '/reply', '/ray/server/script_user_action',
                          'User action dialog validate')
            return False
        
        if not len(args) == 2:
            return False
            
    @ray_method('/error', 'sis')
    def error(self, path, args, types, src_addr):
        error_path, error_code, error_string = args
        
        if error_path == '/ray/gui/script_user_action':
            self.sendGui('/ray/gui/hide_script_user_action')
            
            for controller in self.controller_list:
                self.send(controller.addr, '/error', 
                          '/ray/server/script_user_action', -1,
                          'User action dialog aborted !')
            return False
    
    # SERVER_CONTROL messages
    # following messages only for :server-control: capability
    @ray_method('/nsm/server/add', 's')
    def nsmServerAdd(self, path, args, types, src_addr):
        executable_path = args[0]
        
        if not self.session.path:
            self.send(src_addr, "/error", path, ray.Err.NO_SESSION_OPEN,
                      "Cannot add to session because no session is loaded.")
            return False
        
        if '/' in executable_path:
            self.send(src_addr, "/error", path, ray.Err.LAUNCH_FAILED,
                "Absolute paths are not permitted. Clients must be in $PATH")
            return False
    
    @ray_method('/nsm/server/save', '')
    def nsmServerSave(self, path, args, types, src_addr):
        if not self.session.path:
            self.send(src_addr, "/error", path, ray.Err.NO_SESSION_OPEN,
                      "No session to save.")
            return False
    
    @ray_method('/nsm/server/open', 's')
    def nsmServerOpen(self, path, args, types, src_addr):
        pass
    
    @ray_method('/nsm/server/new', 's')
    def nsmServerNew(self, path, args, types, src_addr):
        if self.is_nsm_locked:
            return False
        
        if not pathIsValid(args[0]):
            self.send(src_addr, "/error", path, ray.Err.CREATE_FAILED,
                      "Invalid session name.")
            return False
    
    @ray_method('/nsm/server/duplicate', 's')
    def nsmServerDuplicate(self, path, args, types, src_addr):
        if self.is_nsm_locked or not self.session.path:
            self.send(src_addr, "/error", path, ray.Err.NO_SESSION_OPEN,
                      "No session to duplicate.")
            return False
        
        if not pathIsValid(args[0]):
            self.send(src_addr, "/error", path, ray.Err.CREATE_FAILED,
                      "Invalid session name.")
            return False
    
    @ray_method('/nsm/server/close', '')
    def nsmServerClose(self, path, args, types, src_addr):
        if not self.session.path:
            self.send(src_addr, "/error", path, ray.Err.NO_SESSION_OPEN,
                      "No session to close.")
            return False
    
    @ray_method('/nsm/server/abort', '')
    def nsmServerAbort(self, path, args, types, src_addr):
        if not self.session.path:
            self.send(src_addr, "/error", path, ray.Err.NO_SESSION_OPEN,
                      "No session to abort." )
            return False
    
    @ray_method('/nsm/server/quit', '')
    def nsmServerQuit(self, path, args, types, src_addr):
        pass
    
    @ray_method('/nsm/server/list', '')
    def nsmServerList(self, path, args, types, src_addr):
        pass
    # END OF SERVER_CONTROL messages
    
    @ray_method('/nsm/server/announce', 'sssiii')
    def nsmServerAnnounce(self, path, args, types, src_addr):
        if not self.session.path:
            self.send(src_addr, "/error", path, ray.Err.NO_SESSION_OPEN, 
                      "Sorry, but there's no session open "
                      + "for this application to join.")
            return False
    
    @ray_method('/nsm/server/broadcast', None)
    def nsmServerBroadcast(self, path, args, types, src_addr):
        if not args:
            return False
        
        #don't allow clients to broadcast NSM commands
        if args[0].startswith('/nsm/') or args[0].startswith('/ray'):
            return False
        
        for client in self.session.clients:
            if not client.addr:
                continue
            
            if not ray.areSameOscPort(client.addr.url, src_addr.url):
                self.send(client.addr, liblo.Message(*args))
            
            # TODO broadcast to slave daemons 
            #for gui_addr in self.gui_list:
                ##also relay to attached GUI so that the broadcast can be
                ##propagated to another NSMD instance
                #if gui_addr.url != src_addr.url:
                    #self.send(gui_addr, Message(*args))
    
    @ray_method('/nsm/client/progress', 'f')
    def nsmClientProgress(self, path, args, types, src_addr):
        client = self.session.getClientByAddress(src_addr)
        if not client:
            return False
        
        client.progress = args[0]
        self.sendGui("/ray/gui/client/progress", client.client_id, 
                     client.progress)
    
    @ray_method('/nsm/client/is_dirty', '')
    def nsmClientIs_dirty(self, path, args, types, src_addr):
        client = self.session.getClientByAddress(src_addr)
        if not client:
            return False
        
        Terminal.message("%s sends dirty" % client.client_id)
        
        client.dirty = 1
        client.last_dirty = time.time()
        
        self.sendGui("/ray/gui/client/dirty", client.client_id, client.dirty)

    @ray_method('/nsm/client/is_clean', '')
    def nsmClientIs_clean(self, path, args, types, src_addr):
        client = self.session.getClientByAddress(src_addr)
        if not client:
            return False
        
        Terminal.message("%s sends clean" % client.client_id)
        
        client.dirty = 0
        
        self.sendGui("/ray/gui/client/dirty", client.client_id, client.dirty)
        return False
    
    @ray_method('/nsm/client/message', 'is')
    def nsmClientMessage(self, path, args, types, src_addr):
        client = self.session.getClientByAddress(src_addr)
        if not client:
            return False
        
        self.sendGui("/ray/gui/client/message",
                     client.client_id, args[0], args[1])

    @ray_method('/nsm/client/gui_is_hidden', '')
    def nsmClientGui_is_hidden(self, path, args, types, src_addr):
        client = self.session.getClientByAddress(src_addr)
        if not client:
            return False
        
        Terminal.message("Client '%s' sends gui hidden" % client.client_id)
        
        client.gui_visible = False
        
        self.sendGui("/ray/gui/client/gui_visible", client.client_id,
                     int(client.gui_visible))

    @ray_method('/nsm/client/gui_is_shown', '')
    def nsmClientGui_is_shown(self, path, args, types, src_addr):
        client = self.session.getClientByAddress(src_addr)
        if not client:
            return False
        
        Terminal.message("Client '%s' sends gui shown" % client.client_id)
        
        client.gui_visible = True
        
        self.sendGui("/ray/gui/client/gui_visible", client.client_id,
                     int(client.gui_visible))

    @ray_method('/nsm/client/label', 's')
    def nsmClientLabel(self, path, args, types, src_addr):
        pass
      
    @ray_method('/nsm/client/network_properties', 'ss')
    def nsmClientNetworkProperties(self, path, args, types, src_addr):
        pass

    @ray_method('/nsm/client/no_save_level', 'i')
    def nsmClientNoSaveLevel(self, path, args, types, src_addr):
        pass
    
    
class OscServerThread(ClientCommunicating):
    def __init__(self, session, osc_num=0):
        ClientCommunicating.__init__(self, session, osc_num)
        
        self.option_save_from_client = RS.settings.value(
            'daemon/save_all_from_saved_client', True, type=bool)
        self.option_bookmark_session = RS.settings.value(
            'daemon/bookmark_session_folder', True, type=bool)
        self.option_desktops_memory = RS.settings.value(
            'daemon/desktops_memory', False, type=bool)
        self.option_snapshots = RS.settings.value(
            'daemon/auto_snapshot', True, type=bool)
        self.option_session_scripts = RS.settings.value(
            'daemon/session_scripts', True, type=bool)
        
        self.option_has_wmctrl = bool(shutil.which('wmctrl'))
        if not self.option_has_wmctrl:
            self.option_desktops_memory = False
        
        self.option_has_git = bool(shutil.which('git'))
        if not self.option_has_git:
            self.option_snapshots = False
        
        if CommandLineArgs.no_options:
            self.option_save_from_client = False
            self.option_bookmark_session = False
            self.option_desktops_memory = False
            self.option_snapshots = False
            self.option_session_scripts = False
        
        global instance
        instance = self
        
    @staticmethod
    def getInstance():
        return instance
    
    @ray_method('/ray/server/gui_announce', 'sisii')
    def rayGuiGui_announce(self, path, args, types, src_addr):
        version    = args[0]
        nsm_locked = bool(args[1])
        is_net_free = True
        
        if nsm_locked:
            self.net_master_daemon_url = args[2]
            self.is_nsm_locked = True
            self.nsm_locker_url = src_addr.url
            
            for gui_addr in self.gui_list:
                if not ray.areSameOscPort(gui_addr.url, src_addr.url):
                    self.send(gui_addr, '/ray/gui/server/nsm_locked', 1)
                    
            self.net_daemon_id = args[4]
            
            multi_daemon_file = MultiDaemonFile.getInstance()
            
            if multi_daemon_file:
                is_net_free = multi_daemon_file.isFreeForRoot(
                    self.net_daemon_id, self.session.root)
            
        self.announceGui(src_addr.url, nsm_locked, is_net_free)

    @ray_method('/ray/server/gui_disannounce', '')
    def rayGuiGui_disannounce(self, path, args, types, src_addr):
        for addr in self.gui_list:
            if ray.areSameOscPort(addr.url, src_addr.url):
                break
        else:
            return False
        
        self.gui_list.remove(addr)
        self.gui_embedded = False
        
        if src_addr.url == self.nsm_locker_url:
            self.net_daemon_id  = random.randint(1, 999999999)
            
            self.is_nsm_locked  = False
            self.nsm_locker_url = ''
            self.sendGui('/ray/gui/server/nsm_locked', 0)
            
        multi_daemon_file = MultiDaemonFile.getInstance()
        if multi_daemon_file:
            multi_daemon_file.update()
    
    @ray_method('/ray/server/controller_announce', 'i')
    def rayServerControllerAnnounce(self, path, args, types, src_addr):
        controller = Controller()
        controller.addr = src_addr
        controller.pid = args[0]
        self.controller_list.append(controller)
        self.send(src_addr, '/reply', path, 'announced')
    
    @ray_method('/ray/server/controller_disannounce', '')
    def rayServerControllerDisannounce(self, path, args, types, src_addr):
        for controller in self.controller_list:
            if controller.addr.url == src_addr.url:
                break
        else:
            return
            
        self.controller_list.remove(controller)
    
    @ray_method('/ray/server/set_nsm_locked', '')
    def rayServerSetNsmLocked(self, path, args, types, src_addr):
        self.is_nsm_locked = True
        self.nsm_locker_url = src_addr.url
        
        for gui_addr in self.gui_list:
            if gui_addr.url != src_addr.url:
                self.send(gui_addr, '/ray/gui/server/nsm_locked', 1)
    
    @ray_method('/ray/server/quit', '')
    def rayServerQuit(self, path, args, types, src_addr):
        pass
    
    @ray_method('/ray/server/abort_copy', '')
    def rayServerAbortCopy(self, path, args, types, src_addr):
        pass
    
    @ray_method('/ray/server/abort_snapshot', '')
    def rayServerAbortSnapshot(self, path, args, types, src_addr):
        pass
    
    @ray_method('/ray/server/change_root', 's')
    def rayServerChangeRoot(self, path, args, types, src_addr):
        if self.isOperationPending(src_addr, path):
            self.send(src_addr, '/error', path, ray.Err.OPERATION_PENDING,
                      "Can't change session_root. Operation pending")
            return False
        
    @ray_method('/ray/server/list_path', '')
    def rayServerListPath(self, path, args, types, src_addr):
        exec_list = []
        tmp_exec_list = []
        
        pathlist = os.getenv('PATH').split(':')
        for pathdir in pathlist:
            if os.path.isdir(pathdir):
                listexe = os.listdir(pathdir)
                for exe in listexe:
                    fullexe = pathdir + '/' + exe
                    
                    if (os.path.isfile(fullexe)
                            and os.access(fullexe, os.X_OK)
                            and not exe in exec_list):
                        exec_list.append(exe)
                        tmp_exec_list.append(exe)
                        
                        if len(tmp_exec_list) == 100:
                            self.send(src_addr, '/reply',
                                      path, *tmp_exec_list)
                            tmp_exec_list.clear()
        
        if tmp_exec_list:
            self.send(src_addr, '/reply', path, *tmp_exec_list)
            
    @ray_method('/ray/server/list_session_templates', '')
    def rayServerListSessionTemplates(self, path, args, types, src_addr):
        if not os.path.isdir(TemplateRoots.user_sessions):
            return False
        
        template_list = []
        
        all_files = os.listdir(TemplateRoots.user_sessions)
        for file in all_files:
            if os.path.isdir("%s/%s" % (TemplateRoots.user_sessions, file)):
                template_list.append(file)
                
                if len(template_list) == 100:
                    self.send(src_addr, '/reply', path, *template_list)
                    template_list.clear()
                    
        if template_list:
            self.send(src_addr, '/reply', path, *template_list)
        
        self.send(src_addr, '/reply', path)
    
    @ray_method('/ray/server/list_user_client_templates', '')
    def rayServerListUserClientTemplates(self, path, args, types, src_addr):
        self.listClientTemplates(src_addr, path)
    
    @ray_method('/ray/server/list_factory_client_templates', '')
    def rayServerListFactoryClientTemplates(self, path, args, types,
                                            src_addr):
        self.listClientTemplates(src_addr, path)
    
    @ray_method('/ray/server/remove_client_template', 's')
    def rayServerRemoveClientTemplate(self, path, args, types, src_addr):
        template_name = args[0]
        
        templates_root    = TemplateRoots.user_clients
        templates_file = "%s/%s" % (templates_root, 'client_templates.xml')
        
        if not os.path.isfile(templates_file):
            self.send(src_addr, '/error', path, ray.Err.NO_SUCH_FILE,
                      "file %s is missing !" % templates_file)
            return False
        
        if not os.access(templates_file, os.W_OK):
            self.send(src_addr, '/error', path, ray.Err.NO_SUCH_FILE,
                      "file %s in unwriteable !" % templates_file)
            return False
        
        file = open(templates_file, 'r')
        xml = QDomDocument()
        xml.setContent(file.read())
        file.close()
        
        content = xml.documentElement()
        
        if content.tagName() != "RAY-CLIENT-TEMPLATES":
            self.send(src_addr, '/error', path, ray.Err.BAD_PROJECT,
                      "file %s is not write correctly !" % templates_file)
            return False
        
        nodes = content.childNodes()
        
        for i in range(nodes.count()):
            node = nodes.at(i)
            ct = node.toElement()
            tag_name = ct.tagName()
            if tag_name != 'Client-Template':
                continue
            
            if template_name == ct.attribute('template-name'):
                break
        else:
            self.send(src_addr, '/error', path, ray.Err.NO_SUCH_FILE,
                      "No template \"%s\" to remove !" % template_name) 
            return False
        
        content.removeChild(nodes.at(i))
        
        file = open(templates_file, 'w')
        file.write(xml.toString())
        file.close()
        
        template_dir = '%s/%s' % (templates_root, template_name)
        
        if os.path.isdir(template_dir):
            subprocess.run(['rm', '-R', template_dir])
        
        self.send(src_addr, '/reply', path,
                  "template \"%s\" removed." % template_name)
        
    @ray_method('/ray/server/list_sessions', '')
    def rayServerListSessions(self, path, args, types, src_addr):
        self.list_asker_addr = src_addr
    
    @ray_method('/ray/server/list_sessions', 'i')
    def rayServerListSessionsWithNet(self, path, args, types, src_addr):
        self.list_asker_addr = src_addr
    
    @ray_method('/ray/server/new_session', None)
    def rayServerNewSession(self, path, args, types, src_addr):
        if not ray.areTheyAllString(args):
            self.unknownMessage(path, types, src_addr)
            return False
        
        if self.is_nsm_locked:
            return False
        
        if not pathIsValid(args[0]):
            self.send(src_addr, "/error", path, ray.Err.CREATE_FAILED,
                      "Invalid session name.")
            return False
    
    @ray_method('/ray/server/open_session', 's')
    def rayServerOpenSession(self, path, args, types, src_addr):
        pass
    
    @ray_method('/ray/server/open_session', 'si')
    def rayServerOpenSessionWithoutSave(self, path, args, types, src_addr):
        pass
    
    @ray_method('/ray/server/open_session', 'sis')
    def rayServerOpenSessionWithTemplate(self, path, args, types, src_addr):
        pass
    
    @ray_method('/ray/server/open_session_off', 's')
    def rayServerOpenSessionOff(self, path, args, types, src_addr):
        pass
    
    @ray_method('/ray/server/open_session_off', 'si')
    def rayServerOpenSessionWithoutSaveOff(self, path, args, types, src_addr):
        pass
    
    @ray_method('/ray/session/save', '')
    def raySessionSave(self, path, args, types, src_addr):
        if not self.session.path:
            self.send(src_addr, "/error", path, ray.Err.NO_SESSION_OPEN,
                      "No session to save.")
            return False
    
    @ray_method('/ray/session/run_step', None)
    def raySessionProcessStep(self, path, args, types, src_addr):
        if not ray.areTheyAllString(args):
            self.unknownMessage(path, types, src_addr)
            return False
    
    @ray_method('/ray/session/save_as_template', 's')
    def raySessionSaveAsTemplate(self, path, args, types, src_addr):
        template_name = args[0]
        if '/' in template_name:
            self.send(src_addr, "/error", path, ray.Err.CREATE_FAILED,
                      "Invalid session template name.")
            return False
    
    @ray_method('/ray/server/save_session_template', 'ss')
    def rayServerSaveSessionTemplate(self, path, args, types, src_addr):
        #save as template an not loaded session
        session_name, template_name = args
        
        if not pathIsValid(session_name):
            self.send(src_addr, "/error", path, ray.Err.CREATE_FAILED,
                    "Invalid template name.")
            return False
        
        if '/' in template_name:
            self.send(src_addr, "/error", path, ray.Err.CREATE_FAILED,
                      "Invalid session name.")
            return False
    
    @ray_method('/ray/server/rename_session', 'ss')
    def rayServerRenameSession(self, path, args, types, src_addr):
        pass
    
    @ray_method('/ray/server/save_session_template', 'sss')
    def rayServerSaveSessionTemplateWithRoot(self, path, args, 
                                             types, src_addr):
        #save as template an not loaded session
        session_name, template_name, sess_root = args
        if not pathIsValid(session_name):
            self.send(src_addr, "/error", path, ray.Err.CREATE_FAILED,
                    "Invalid template name.")
            return False
        
        if '/' in template_name:
            self.send(src_addr, "/error", path, ray.Err.CREATE_FAILED,
                      "Invalid session name.")
            return False
    
    @ray_method('/ray/server/script_info', 's')
    def rayServerScriptInfo(self, path, args, types, src_addr):
        self.sendGui('/ray/gui/script_info', args[0])
        self.send(src_addr, "/reply", path, "Info sent")
    
    @ray_method('/ray/server/hide_script_info', '')
    def rayServerHideScriptInfo(self, path, args, types, src_addr):
        self.sendGui('/ray/gui/hide_script_info')
        self.send(src_addr, "/reply", path, "Info hidden")
    
    @ray_method('/ray/server/script_user_action', 's')
    def rayServerScriptUserAction(self, path, args, types, src_addr):
        if not self.gui_list:
            self.send(src_addr, '/error', path, ray.Err.LAUNCH_FAILED,
                      "This server has no attached GUI")
            return
        self.sendGui('/ray/gui/script_user_action', args[0])
        
    @ray_method('/ray/server/set_options', None)
    def rayServerSetOptions(self, path, args, types, src_addr):
        if not ray.areTheyAllString(args):
            self.unknownMessage(path, types, src_addr)
            return False
        
        for option in args:
            option_value = True
            if option.startswith('not_'):
                option_value = False
                option = option.replace('not_', '', 1)
            
            if option == 'save_from_client':
                self.option_save_from_client = option_value
            elif option == 'bookmark_session_folder':
                self.option_bookmark_session = option_value
            elif option == 'desktops_memory':
                if option_value and not self.option_has_wmctrl:
                    self.send(src_addr, '/minor_error', path,
                        "wmctrl is not present. Impossible to activate 'desktops_memory' option")
                    continue
                self.option_desktops_memory = option_value
            elif option == 'snapshots':
                if option_value and not self.option_has_git:
                    self.send(src_addr, '/minor_error', path,
                        "git is not present. Impossible to activate 'snapshots' option")
                    continue
                self.option_snapshots = option_value
            elif option == 'session_scripts':
                self.option_session_scripts = option_value
                
        options = self.getOptions()
        
        for gui_addr in self.gui_list:
            if not ray.areSameOscPort(gui_addr.url, src_addr.url):
                self.send(gui_addr, '/ray/gui/server/options', options)
                
        self.send(src_addr, '/reply', path, 'Options set')
        
    @ray_method('/ray/server/has_option', 's')
    def rayServerHasOption(self, path, args, types, src_addr):
        option = args[0]
        option_value = False
        
        if option == 'save_from_client':
            option_value = self.option_save_from_client
        elif option == 'bookmark_session_folder':
            option_value = self.option_bookmark_session
        elif option == 'desktops_memory':
            option_value = self.option_desktops_memory
        elif option == 'snapshots':
            option_value = self.option_snapshots
        elif option == 'session_scripts':
            option_value = self.option_session_scripts
        else:
            self.send(src_addr, '/error', path, ray.Err.GENERAL_ERROR,
                      "option \"%s\" doesn't exists" % option)
            return
        
        if option_value:
            self.send(src_addr, '/reply', path, 'Has option')
        else:
            self.send(src_addr, '/error', path, ray.Err.GENERAL_ERROR,
                      "Option %s is not currently used" % option)
    
    @ray_method('/ray/session/get_session_name', '')
    def raySessionGetSessionName(self, path, args, types, src_addr):
        if not self.session.path:
            self.send(src_addr, "/error", path, ray.Err.NO_SESSION_OPEN,
                      "No session loaded.")
            return False
        
        self.send(src_addr, '/reply', path, self.session.name)
        self.send(src_addr, '/reply', path)
        return False
    
    @ray_method('/ray/session/take_snapshot', 'si')
    def raySessionTakeSnapshot(self, path, args, types, src_addr):
        pass
    
    @ray_method('/ray/session/close', '')
    def raySessionClose(self, path, args, types, src_addr):
        if not self.session.path:
            self.send(src_addr, "/error", path, ray.Err.NO_SESSION_OPEN,
                      "No session to close.")
            return False
    
    @ray_method('/ray/session/abort', '')
    def raySessionAbort(self, path, args, types, src_addr):
        pass
    
    @ray_method('/ray/session/cancel_close', '')
    def raySessionCancelClose(self, path, args, types, src_addr):
        if not self.session.path:
            self.send(src_addr, "/error", path, ray.Err.NO_SESSION_OPEN,
                      "No session to cancel close.")
            return False
    
    @ray_method('/ray/session/skip_wait_user', '')
    def raySessionSkipWaitUser(self, path, args, types, src_addr):
        if not self.server_status == ray.ServerStatus.WAIT_USER:
            return False
    
    @ray_method('/ray/session/duplicate', 's')
    def raySessionDuplicate(self, path, args, types, src_addr):
        if self.is_nsm_locked:
            return False
        
        if not self.session.path:
            self.send(src_addr, "/error", path, ray.Err.NO_SESSION_OPEN,
                      "No session to duplicate.")
            return False
        
        if not pathIsValid(args[0]):
            self.send(src_addr, "/error", path, ray.Err.CREATE_FAILED,
                      "Invalid session name.")
            return False
    
    @ray_method('/ray/session/duplicate_only', 'sss')
    def nsmServerDuplicateOnly(self, path, args, types, src_addr):
        self.send(src_addr, '/ray/net_daemon/duplicate_state', 0)
    
    @ray_method('/ray/session/open_snapshot', 's')
    def raySessionOpenSnapshot(self, path, args, types, src_addr):
        pass
    
    @ray_method('/ray/session/rename', 's')
    def rayServerRename(self, path, args, types, src_addr):
        new_session_name = args[0]
        
        #prevent rename session in network session
        if self.nsm_locker_url:
            NSM_URL = os.getenv('NSM_URL')
            if not NSM_URL:
                return False
            
            if not ray.areSameOscPort(self.nsm_locker_url, NSM_URL):
                return False
        
        if '/' in new_session_name:
            self.send(src_addr, "/error", path, ray.Err.CREATE_FAILED,
                      "Invalid session name.")
            return False
        
        if self.isOperationPending(src_addr, path):
            return False
        
        if not self.session.path:
            self.send(src_addr, "/error", path, ray.Err.NO_SESSION_OPEN,
                      "No session to rename.")
            return False
    
    @ray_method('/ray/session/set_notes', 's')
    def raySessionSetNotes(self, path, args, types, src_addr):
        for gui_addr in self.gui_list:
            if not ray.areSameOscPort(gui_addr.url, src_addr.url):
                self.send(gui_addr, '/ray/gui/session/notes', args[0])
    
    @ray_method('/ray/session/get_notes', '')
    def raySessionGetNotes(self, path, args, types, src_addr):
        pass
    
    @ray_method('/ray/session/add_executable', 'siiiss')
    def raySessionAddExecutableAdvanced(self, path, args, types, src_addr):
        executable_path, auto_start, protocol, \
            prefix_mode, prefix_pattern, client_id = args
        
        if not self.session.path:
            self.send(src_addr, "/error", path, ray.Err.NO_SESSION_OPEN,
                      "Cannot add to session because no session is loaded.")
            return False
        
        if protocol == ray.Protocol.NSM and '/' in executable_path:
            self.send(src_addr, "/error", path, ray.Err.LAUNCH_FAILED,
                "Absolute paths are not permitted. Clients must be in $PATH")
            return False
    
    @ray_method('/ray/session/add_executable', None)
    def raySessionAddExecutableStrings(self, path, args, types, src_addr):
        if not (args and ray.areTheyAllString(args)):
            self.unknownMessage(path, types, src_addr)
            return False
        
        if not self.session.path:
            self.send(src_addr, "/error", path, ray.Err.NO_SESSION_OPEN,
                      "Cannot add to session because no session is loaded.")
            return False
        
        executable_path = args[0]
        via_proxy = bool(len(args) > 1 and 'via_proxy' in args[1:])
        
        if '/' in executable_path and not via_proxy:
            self.send(src_addr, "/error", path, ray.Err.LAUNCH_FAILED,
                "Absolute paths are not permitted. Clients must be in $PATH")
            return False

    @ray_method('/ray/session/add_client_template', 'is')
    def rayServerAddClientTemplate(self, path, args, types, src_addr):
        pass
    
    @ray_method('/ray/session/add_factory_client_template', 's')
    def raySessionAddFactoryClientTemplate(self, path, args, types, src_addr):
        pass
    
    @ray_method('/ray/session/add_user_client_template', 's')
    def raySessionAddUserClientTemplate(self, path, args, types, src_addr):
        pass
    
    @ray_method('/ray/session/reorder_clients', None)
    def rayServerReorderClients(self, path, args, types, src_addr):
        if not (args and ray.areTheyAllString(args)):
            self.unknownMessage(path, types, src_addr)
            return False
    
    @ray_method('/ray/session/list_snapshots', '')
    def rayServerListSnapshots(self, path, args, types, src_addr):
        pass
    
    @ray_method('/ray/session/set_auto_snapshot', 'i')
    def rayServerSetAutoSnapshot(self, path, args, types, src_addr):
        pass
    
    @ray_method('/ray/session/open_folder', '')
    def rayServerOpenFolder(self, path, args, types, src_addr):
        if self.session.path:
            subprocess.Popen(['xdg-open',  self.session.path])
    
    @ray_method('/ray/session/clear_clients', None)
    def raySessionStopClients(self, path, args, types, src_addr):
        if not ray.areTheyAllString(args):
            self.unknownMessage(path, types, src_addr)
            return False
    
    @ray_method('/ray/session/list_clients', None)
    def raySessionListClients(self, path, args, types, src_addr):
        if not ray.areTheyAllString(args):
            self.unknownMessage(path, types, src_addr)
            return False
    
    @ray_method('/ray/session/list_trashed_clients', '')
    def raySessionListTrashedClients(self, path, args, types, src_addr):
        pass
    
    @ray_method('/ray/client/stop', 's')
    def rayGuiClientStop(self, path, args, types, src_addr):
        pass
    
    @ray_method('/ray/client/kill', 's')
    def rayGuiClientKill(self, path, args, types, src_addr):
        pass           
    
    @ray_method('/ray/client/trash', 's')
    def rayGuiClientRemove(self, path, args, types, src_addr):
        pass
    
    @ray_method('/ray/client/start', 's')
    def rayGuiClientStart(self, path, args, types, src_addr):
        pass
    
    @ray_method('/ray/client/resume', 's')
    def rayGuiClientResume(self, path, args, types, src_addr):
        pass
    
    @ray_method('/ray/client/open', 's')
    def rayClientOpen(self, path, args, types, src_addr):
        pass
    
    @ray_method('/ray/client/save', 's')
    def rayGuiClientSave(self, path, args, types, src_addr):
        pass

    @ray_method('/ray/client/save_as_template', 'ss')
    def rayGuiClientSaveAsTemplate(self, path, args, types, src_addr):
        pass
    
    @ray_method('/ray/client/show_optional_gui', 's')
    def nsmGuiClientShow_optional_gui(self, path, args, types, src_addr):
        pass

    @ray_method('/ray/client/hide_optional_gui', 's')
    def nsmGuiClientHide_optional_gui(self, path, args, types, src_addr):
        pass

    @ray_method('/ray/client/update_properties', ray.ClientData.sisi())
    def rayGuiClientUpdateProperties(self, path, args, types, src_addr):
        pass
    
    @ray_method('/ray/client/update_ray_hack_properties', 'ssiiiisi')
    def rayClientUpdateRayHackProperties(self, path, args, types, src_addr):
        pass
    
    @ray_method('/ray/client/get_properties', 's')
    def rayClientGetProperties(self, path, args, types, src_addr):
        pass
    
    @ray_method('/ray/client/set_properties', None)
    def rayGuiClientSetProperties(self, path, args, types, src_addr):
        if not (len(args) >= 2 and ray.areTheyAllString(args)):
            self.unknownMessage(path, types, src_addr)
            return
    
    @ray_method('/ray/client/get_proxy_properties', 's')
    def rayClientGetProxyProperties(self, path, args, types, src_addr):
        pass
    
    @ray_method('/ray/client/set_proxy_properties', None)
    def rayClientSetProxyProperties(self, path, args, types, src_addr):
        if not (len(args) >= 2 and ray.areTheyAllString(args)):
            self.unknownMessage(path, types, src_addr)
            return
    
    @ray_method('/ray/client/set_description', 'ss')
    def rayClientSetDescription(self, path, args, types, src_addr):
        pass
    
    @ray_method('/ray/client/get_description', 's')
    def rayClientGetDescription(self, path, args, types, src_addr):
        pass
    
    @ray_method('/ray/client/get_pid', 's')
    def ratClientGetPid(self, path, args, types, src_addr):
        pass
    
    @ray_method('/ray/client/list_files', 's')
    def rayClientListFiles(self, path, args, types, src_addr):
        pass
    
    @ray_method('/ray/client/list_snapshots', 's')
    def rayClientListSnapshots(self, path, args, types, src_addr):
        pass
    
    @ray_method('/ray/client/open_snapshot', 'ss')
    def rayClientLoadSnapshot(self, path, args, types, src_addr):
        pass
    
    @ray_method('/ray/client/is_started', 's')
    def rayClientIsStarted(self, path, args, types, src_addr):
        pass
    
<<<<<<< HEAD
    @ray_method('/ray/client/set_custom_data', 'sss')
    def rayClientSetCustomData(self, path, args, types, src_addr):
        pass
    
    @ray_method('/ray/client/get_custom_data', 'ss')
    def rayClientGetCustomData(self, path, args, types, src_addr):
        pass
    
    @ray_method('/ray/client/set_tmp_data', 'sss')
    def rayClientSetTmpData(self, path, args, types, src_addr):
        pass
    
    @ray_method('/ray/client/get_tmp_data', 'ss')
    def rayClientGetTmpData(self, path, args, types, src_addr):
=======
    @ray_method('/ray/client/send_signal', 'si')
    def rayClientSendSignal(self, path, args, types, src_addr):
>>>>>>> cf399b17
        pass
    
    @ray_method('/ray/trashed_client/restore', 's')
    def rayTrashedClientRestore(self, path, args, types, src_addr):
        pass
        
    @ray_method('/ray/trashed_client/remove_definitely', 's')
    def rayTrashedClientRemoveDefinitely(self, path, args, types, src_addr):
        pass
    
    @ray_method('/ray/net_daemon/duplicate_state', 'f')
    def rayDuplicateState(self, path, args, types, src_addr):
        pass
    
    @ray_method('/ray/option/save_from_client', 'i')
    def rayOptionSaveFromClient(self, path, args, types, src_addr):
        self.option_save_from_client = bool(args[0])
        
        options = self.getOptions()
        
        for gui_addr in self.gui_list:
            if not ray.areSameOscPort(gui_addr.url, src_addr.url):
                self.send(gui_addr, '/ray/gui/server/options', options)
    
    @ray_method('/ray/option/bookmark_session_folder', 'i')
    def rayOptionBookmarkSessionFolder(self, path, args, types, src_addr):
        self.option_bookmark_session = bool(args[0])
        
        options = self.getOptions()
        
        for gui_addr in self.gui_list:
            if not ray.areSameOscPort(gui_addr.url, src_addr.url):
                self.send(gui_addr, '/ray/gui/server/options', options)
    
    @ray_method('/ray/option/desktops_memory', 'i')
    def rayOptionDesktopsMemory(self, path, args, types, src_addr):
        self.option_desktops_memory = bool(args[0])
        
        options = self.getOptions()
        
        for gui_addr in self.gui_list:
            if not ray.areSameOscPort(gui_addr.url, src_addr.url):
                self.send(gui_addr, '/ray/gui/server/options', options)
    
    @ray_method('/ray/option/snapshots', 'i')
    def rayOptionSnapshots(self, path, args, types, src_addr):
        self.option_snapshots = bool(args[0])
        
        options = self.getOptions()
        
        for gui_addr in self.gui_list:
            if not ray.areSameOscPort(gui_addr.url, src_addr.url):
                self.send(gui_addr, '/ray/gui/server/options', options)
    
    @ray_method('/ray/option/session_scripts', 'i')
    def rayOptionSessionScripts(self, path, args, types, src_addr):
        self.option_session_scripts = bool(args[0])
        
        options = self.getOptions()
        
        for gui_addr in self.gui_list:
            if not ray.areSameOscPort(gui_addr.url, src_addr.url):
                self.send(gui_addr, '/ray/gui/server/options', options)
    
    @ray_method('/ray/favorites/add', 'ssi')
    def rayFavoriteAdd(self, path, args, types, src_addr):
        name, icon, int_factory = args
        
        for favorite in RS.favorites:
            if (favorite.name == name
                    and bool(int_factory) == favorite.factory):
                favorite.icon = icon
                break
        else:
            RS.favorites.append(ray.Favorite(name, icon, bool(int_factory)))
            
        for gui_addr in self.gui_list:
            if not ray.areSameOscPort(gui_addr.url, src_addr.url):
                self.send(gui_addr, '/ray/gui/favorites/added', *args)
            
    @ray_method('/ray/favorites/remove', 'si')
    def rayFavoriteRemove(self, path, args, types, src_addr):
        name, int_factory = args
        
        for favorite in RS.favorites:
            if (favorite.name == name
                    and bool(int_factory) == favorite.factory):
                RS.favorites.remove(favorite)
                break
            
        for gui_addr in self.gui_list:
            if not ray.areSameOscPort(gui_addr.url, src_addr.url):
                self.send(gui_addr, '/ray/gui/favorites/removed', *args)
    
    @ray_method(None, None)
    def noneMethod(self, path, args, types, src_addr):
        types_str = ''
        for t in types:
            types_str += t
        
        self.unknownMessage(path, types, src_addr)
        return False
    
    def unknownMessage(self, path, types, src_addr):
        self.send(src_addr, '/minor_error', path, ray.Err.UNKNOWN_MESSAGE,
                  "unknown osc message: %s %s" % (path, types))
    
    def isOperationPending(self, src_addr, path):
        if self.session.file_copier.isActive():
            self.send(src_addr, "/error", path, ray.Err.COPY_RUNNING, 
                      "ray-daemon is copying files. "
                        + "Wait copy finish or abort copy, "
                        + "and restart operation !")
            return True
        
        if self.session.steps_order:
            self.send(src_addr, "/error", path, ray.Err.OPERATION_PENDING,
                      "An operation pending.")
            return True
        
        return False
        
    def send(self, *args):
        ifDebug('\033[96mOSC::daemon sends\033[0m '
                + str(args[1:]))
        
        ClientCommunicating.send(self, *args)
        
    def sendGui(self, *args):
        for gui_addr in self.gui_list:
            self.send(gui_addr, *args)
    
    def sendClientStatusToGui(self, client):
        self.sendGui("/ray/gui/client/status",
                     client.client_id, client.status)
            
    def setServerStatus(self, server_status):
        self.server_status = server_status
        self.sendGui('/ray/gui/server/status', server_status) 
    
    def getServerStatus(self):
        return self.server_status
    
    def informCopytoGui(self, copy_state):
        self.sendGui('/ray/gui/server/copying', int(copy_state))
    
    def rewriteUserTemplatesFile(self, content, templates_file):
        if not os.access(templates_file, os.W_OK):
            return False
        
        file_version = content.attribute('VERSION')
        
        if ray.versionToTuple(file_version) >= ray.versionToTuple(ray.VERSION):
            return False
        
        content.setAttribute('VERSION', ray.VERSION)
        if ray.versionToTuple(file_version) >= (0, 8, 0):
            return True
        
        nodes = content.childNodes()
        
        for i in range(nodes.count()):
            node = nodes.at(i)
            ct = node.toElement()
            tag_name = ct.tagName()
            if tag_name != 'Client-Template':
                continue
            
            executable = ct.attribute('executable') 
            if not executable:
                continue
            
            ign_list, unign_list = getGitDefaultUnAndIgnored(executable)
            if ign_list:
                ct.setAttribute('ignored_extensions', " ".join(ign_list))
            if unign_list:
                ct.setAttribute('unignored_extensions', " ".join(unign_list))
        
        return True
    
    def listClientTemplates(self, src_addr, path):
        template_list = []
        tmp_template_list = []
        
        templates_root = TemplateRoots.user_clients
        
        factory = bool('factory' in path)
        if factory:
            templates_root = TemplateRoots.factory_clients
        
        templates_file = "%s/%s" % (templates_root, 'client_templates.xml')
        
        if not os.path.isfile(templates_file):
            return
        
        if not os.access(templates_file, os.R_OK):
            return
        
        file = open(templates_file, 'r')
        xml = QDomDocument()
        xml.setContent(file.read())
        file.close()
        
        content = xml.documentElement()
        
        if content.tagName() != "RAY-CLIENT-TEMPLATES":
            return
        
        file_rewritten = False
        
        if not factory:
            if content.attribute('VERSION') != ray.VERSION:
                file_rewritten = self.rewriteUserTemplatesFile(
                                    content, templates_file)
        
        nodes = content.childNodes()
        
        for i in range(nodes.count()):
            node = nodes.at(i)
            ct = node.toElement()
            tag_name = ct.tagName()
            if tag_name != 'Client-Template':
                continue
            
            template_name = ct.attribute('template-name')
            
            if not template_name or template_name in template_list:
                continue
            
            executable = ct.attribute('executable')
            
            if not executable:
                continue
            
            try_exec_line = ct.attribute('try-exec')
            
            try_exec_list = []
            if try_exec_line:
                try_exec_list = ct.attribute('try-exec').split(';')
                
            try_exec_list.append(executable)
            try_exec_ok = True
            
            for try_exec in try_exec_list:
                exec_path = shutil.which(try_exec)
                if not exec_path:
                    try_exec_ok = False
                    break
            
            if not try_exec_ok:
                continue
            
            template_list.append("%s/%s" % (template_name,
                                            ct.attribute('icon')))
            tmp_template_list.append("%s/%s" % (template_name,
                                                ct.attribute('icon')))
            
            if len(tmp_template_list) == 20:
                self.send(src_addr, '/reply', path, *tmp_template_list)
                template_list.clear()
        
        if tmp_template_list:
            self.send(src_addr, '/reply', path, *tmp_template_list)
        
        # send a last empty reply to say list is finished
        self.send(src_addr, '/reply', path)
        
        if file_rewritten:
            try:
                file = open(templates_file, 'w')
                file.write(xml.toString())
                file.close()
            except:
                sys.stderr.write(
                    'unable to rewrite User Client Templates XML File\n')
    
    def sendRenameable(self, renameable):
        if not renameable:
            self.sendGui('/ray/gui/session/renameable', 0)
            return
        
        if self.nsm_locker_url:
            NSM_URL = os.getenv('NSM_URL')
            if not NSM_URL:
                return
            if not ray.areSameOscPort(self.nsm_locker_url, NSM_URL):
                return
        
        self.sendGui('/ray/gui/session/renameable', 1)
    
    def getOptions(self):
        options = (
            ray.Option.NSM_LOCKED * self.is_nsm_locked
            + ray.Option.SAVE_FROM_CLIENT * self.option_save_from_client
            + ray.Option.BOOKMARK_SESSION * self.option_bookmark_session
            + ray.Option.HAS_WMCTRL * self.option_has_wmctrl
            + ray.Option.DESKTOPS_MEMORY * self.option_desktops_memory
            + ray.Option.HAS_GIT * self.option_has_git
            + ray.Option.SNAPSHOTS * self.option_snapshots
            + ray.Option.SESSION_SCRIPTS * self.option_session_scripts)
        
        return options
    
    def announceGui(self, url, nsm_locked=False, is_net_free=True):
        gui_addr = liblo.Address(url)
        
        options = self.getOptions()
        
        self.send(gui_addr, "/ray/gui/server/announce", ray.VERSION,
                  self.server_status, options, self.session.root,
                  int(is_net_free))
        
        self.send(gui_addr, "/ray/gui/server/status", self.server_status)
        self.send(gui_addr, "/ray/gui/session/name",
                  self.session.name, self.session.path)
        self.send(gui_addr, '/ray/gui/session/notes', self.session.notes)
        
        for favorite in RS.favorites:
            self.send(gui_addr, "/ray/gui/favorites/added",
                      favorite.name, favorite.icon, int(favorite.factory))
        
        for client in self.session.clients:
            print("ddssd", client.client_id, client.spread())
            self.send(gui_addr,
                      '/ray/gui/client/new',
                      *client.spread())
            
            if client.protocol == ray.Protocol.RAY_HACK:
                self.send(gui_addr,
                          '/ray/gui/client/ray_hack_update',
                          client.client_id,
                          *client.ray_hack.spread())
            
            self.send(gui_addr, "/ray/gui/client/status",
                      client.client_id,  client.status)
        
        self.gui_list.append(gui_addr)
        
        multi_daemon_file = MultiDaemonFile.getInstance()
        if multi_daemon_file:
            multi_daemon_file.update()
        
        Terminal.message("GUI connected at %s" % gui_addr.url)
    
    def announceController(self, control_address):
        controller = Controller()
        controller.addr = control_address
        self.controller_list.append(controller)
        self.send(control_address, "/ray/control/server/announce",
                  ray.VERSION, self.server_status, self.getOptions(),
                  self.session.root, 1)
    
    def sendControllerMessage(self, message):
        for controller in self.controller_list:
            self.send(controller.addr, '/ray/control/message', message)
    
    def getControllerPid(self, addr):
        for controller in self.controller_list:
            if controller.addr == addr:
                return controller.pid
        
        return 0
    
    def setAsNotDefault(self):
        self.not_default = True
    
    def hasGui(self):
        has_gui = False
        
        for gui_addr in self.gui_list:
            if ray.areOnSameMachine(self.url, gui_addr.url):
                # we've got a local GUI
                return 3
            else:
                has_gui = True
                
        if has_gui:
            return 1
        
        return 0<|MERGE_RESOLUTION|>--- conflicted
+++ resolved
@@ -995,7 +995,6 @@
     def rayClientIsStarted(self, path, args, types, src_addr):
         pass
     
-<<<<<<< HEAD
     @ray_method('/ray/client/set_custom_data', 'sss')
     def rayClientSetCustomData(self, path, args, types, src_addr):
         pass
@@ -1010,10 +1009,10 @@
     
     @ray_method('/ray/client/get_tmp_data', 'ss')
     def rayClientGetTmpData(self, path, args, types, src_addr):
-=======
+        pass
+    
     @ray_method('/ray/client/send_signal', 'si')
     def rayClientSendSignal(self, path, args, types, src_addr):
->>>>>>> cf399b17
         pass
     
     @ray_method('/ray/trashed_client/restore', 's')
