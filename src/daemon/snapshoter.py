--- conflicted
+++ resolved
@@ -36,7 +36,7 @@
         self.max_file_size = 50 #in Mb
         
         self.next_snapshot_name  = ''
-        self.next_rw_snapshot = ''
+        self._rw_snapshot = ''
         
         self.changes_checker = QProcess()
         self.changes_checker.readyReadStandardOutput.connect(
@@ -463,7 +463,7 @@
     def save(self, name='', rewind_snapshot='',
              next_function=None, error_function=None):
         self.next_snapshot_name  = name
-        self.next_rw_snapshot = rewind_snapshot
+        self._rw_snapshot = rewind_snapshot
         self.next_function = next_function
         self.error_function = error_function
         
@@ -501,40 +501,28 @@
             if not self.runGitProcess('commit', '-m', 'ray'):
                 return
         
-        ref = self.getTagDate()
-<<<<<<< HEAD
-=======
+        
         
         if (self._n_file_changed
-                or self.next_snapshot_name or self.next_rw_snapshot):
+                or self.next_snapshot_name or self._rw_snapshot):
+            ref = self.getTagDate()
+            
             if not self.runGitProcess('tag', '-a', ref, '-m', 'ray'):
                 return 
         
-        err = self.writeHistoryFile(ref, self.next_snapshot_name,
+            err = self.writeHistoryFile(ref, self.next_snapshot_name,
                                     self._rw_snapshot)
-        if err:
-            if self.error_function:
-                self.error_function(err)
->>>>>>> eaa667c3
-        
-        if (self._n_file_changed
-                or self.next_snapshot_name or self.next_rw_snapshot):
-            if not self.runGitProcess('tag', '-a', ref, '-m', 'ray'):
-                return 
-            
-            err = self.writeHistoryFile(ref, self.next_snapshot_name,
-                                        self.next_rw_snapshot)
             if err:
-                self.errorQuit(err)
-                return
-            
+                if self.error_function:
+                    self.error_function(err)
+                    
             # not really a reply, not strong.
             self.session.sendGui('/reply', '/ray/session/list_snapshots',
                                 fullRefForGui(ref, self.next_snapshot_name,
-                                            self.next_rw_snapshot))
+                                            self._rw_snapshot))
         self.error_function = None
         self.next_snapshot_name = ''
-        self.next_rw_snapshot = ''
+        self._rw_snapshot = ''
         
         if self.next_function:
             self.next_function()
