
import json
import logging
from pathlib import Path
import tempfile
import time
<<<<<<< HEAD
from typing import TYPE_CHECKING
try:
    from liblo import Address
except ImportError:
    from pyliblo3 import Address
=======
from typing import TYPE_CHECKING, Union

from liblo import Address
>>>>>>> d5a9d157

import ray
from daemon_tools import RS, Terminal
from server_sender import ServerSender
from jack_renaming_tools import group_belongs_to_client
from patshared import (
    PortgroupsDict, from_json_to_str, PortTypesViewFlag, GroupPos,
    PortgroupMem, ViewsDict)

if TYPE_CHECKING:
    from session_signaled import SignaledSession


_logger = logging.getLogger(__name__)


JSON_PATH = 'ray_canvas.json'

def _get_version_tuple_json_dict(json_contents: dict) -> tuple[int, int, int]:
    if 'version' in json_contents.keys():
        version_str: str = json_contents['version']
        try:
            version_list = [int(v) for v in version_str.split('.')]
        except:
            version_list = [int(v) for v in ray.VERSION.split('.')]
    else:
        version_list = [0, 12, 0]
    
    return tuple(version_list)


class CanvasSaver(ServerSender):
    def __init__(self, session: 'SignaledSession'):
        ServerSender.__init__(self)
        self.session = session

        self.views_session = ViewsDict(ensure_one_view=False)
        self.views_config = ViewsDict(ensure_one_view=False)
        self.views_session_at_load = ViewsDict(ensure_one_view=False)
        self.views_config_at_load = ViewsDict(ensure_one_view=False)

        self.portgroups = PortgroupsDict()
        self._config_json_path = \
            Path(RS.settings.fileName()).parent / JSON_PATH

        if not self._config_json_path.exists():
            return

        with open(self._config_json_path, 'r') as f:
            json_contents = {}

            try:
                json_contents = json.load(f)
            except json.JSONDecodeError:
                Terminal.message(
                    f"Failed to load patchcanvas config file {f}")

            if isinstance(json_contents, dict):
                if 'views' in json_contents.keys():
                    self.views_config.eat_json_list(json_contents['views'])

                elif 'group_positions' in json_contents.keys():
                    # config file older than 0.15.0
                    gpos_list: list[GroupPos] = \
                        json_contents['group_positions']
                    gpos_version = _get_version_tuple_json_dict(json_contents)
                    
                    for gpos_dict in gpos_list:
                        self.views_config.add_old_json_gpos(
                            gpos_dict, gpos_version)

                if 'portgroups' in json_contents.keys():
                    self.portgroups.eat_json(json_contents['portgroups'])
            
            self.views_config_at_load = self.views_config.copy()
        
        self.current_view_num = 1
        self.current_ptv = PortTypesViewFlag.ALL

    def _clear_config_from_unused_views(self):
        no_change_indexes = set[int]()
        
        for ls_index, ls_view_data in self.views_session_at_load.items():
            s_view_data = self.views_session.get(ls_index)
            if s_view_data is None:
                continue
            
            if ls_view_data == s_view_data:
                no_change_indexes.add(ls_index)
        
        rm_indexes = set[int]()
        replace_indexes = set[int]()
            
        for c_index, c_view_data in self.views_config.items():
            if c_index not in no_change_indexes:
                continue
            
            lc_view_data = self.views_config_at_load.get(c_index)
            if lc_view_data is None:
                rm_indexes.add(c_index)
                continue
            
            if lc_view_data != c_view_data:
                replace_indexes.add(c_index)
                
        for rm_index in rm_indexes:
            self.views_config.pop(rm_index)
            
        for replace_index in replace_indexes:
            self.views_config[replace_index] = \
                self.views_config_at_load[replace_index]

    def send_session_group_positions(self):
        if self.is_dummy:
            return
        
        server = self.get_server()
        if not server:
            return

        local_guis = list['Address']()
        distant_guis = list['Address']()
        
        mixed_views = (self.views_config.short_data_states()
                       | self.views_session.short_data_states())
        mixed_views_str = json.dumps(mixed_views)
        
        for gui_addr in server.gui_list:
            if ray.are_on_same_machine(server.url, gui_addr.url):
                local_guis.append(gui_addr)
            else:
                distant_guis.append(gui_addr)

        if local_guis:
            views_dict = {'views': self.views_session.to_json_list()}

            for gui_addr in local_guis:
                with (tempfile.NamedTemporaryFile(delete=False, mode='w+') as f):
                    json.dump(views_dict, f)
                    self.send(gui_addr,
                              '/ray/gui/patchbay/fast_temp_file_memory',
                              f.name)
                
                self.send(gui_addr,
                          '/ray/gui/patchbay/views_changed',
                          mixed_views_str)

        if distant_guis:
            for gui_addr in distant_guis:
                i = 0
                
                for view_number in self.views_session.keys():
                    for gpos in self.views_session.iter_group_poses(
                            view_num=view_number):
                        self.send(
                            gui_addr,
                            '/ray/gui/patchbay/update_group_position',
                            view_number, *gpos.to_arg_list())
                        i += 1
                        
                        if i == 50:
                            time.sleep(0.020)
                            i = 0
            
                self.send(gui_addr,
                          '/ray/gui/patchbay/views_changed',
                          mixed_views_str)

    def send_all_group_positions(self, src_addr: Address):
        '''Used when a GUI is connected to the daemon.'''
        if ray.are_on_same_machine(self.get_server_url(), src_addr.url):
            canvas_dict = dict[str, list]()
            canvas_dict['portgroups'] = self.portgroups.to_json()

            config_list = self.views_config.to_json_list()
            session_list = self.views_session.to_json_list()
            
            mixed_dict = dict[int, dict]()
            
            for cf_view_dict in config_list:
                cf_index = cf_view_dict.get('index')
                if cf_index is None:
                    continue
                
                mixed_dict[cf_index] = cf_view_dict
                
            for ss_view_dict in session_list:
                ss_index = ss_view_dict.get('index')
                if ss_index is None:
                    continue
                
                mixed_view_dict = mixed_dict.get(ss_index)
                
                if mixed_view_dict is None:
                    mixed_dict[ss_index] = ss_view_dict
                    continue
                
                mixed_view_dict |= ss_view_dict
            
            canvas_dict['views'] = [d for d in mixed_dict.values()]
            
            with tempfile.NamedTemporaryFile(delete=False, mode='w+') as f:
                json.dump(canvas_dict, f)
                self.send(src_addr,
                          '/ray/gui/patchbay/fast_temp_file_memory',
                          f.name)
            return

        i = 0

        for view_index in self.views_config.keys():
            for gpos in self.views_config.iter_group_poses(
                    view_num=view_index):
                self.send(
                    src_addr, '/ray/gui/patchbay/update_group_position',
                    view_index, *gpos.to_arg_list())
                
                i += 1
                if i == 50:
                    # we need to slow big process of canvas memory
                    # to prevent loss OSC packets
                    time.sleep(0.020)
                    i = 0

        for view_index in self.views_session.keys():
            for gpos in self.views_session.iter_group_poses(
                    view_num=view_index):
                self.send(
                    src_addr, '/ray/gui/patchbay/update_group_position',
                    view_index, *gpos.to_arg_list())
                
                i += 1
                if i == 50:
                    # we need to slow big process of canvas memory
                    # to prevent loss OSC packets
                    time.sleep(0.020)
                    i = 0

        for pg_mem in self.portgroups.iter_all_portgroups():
            self.send(src_addr, '/ray/gui/patchbay/update_portgroup',
                      *pg_mem.to_arg_list())

            i += 1
            if i == 50:
                time.sleep(0.020)
                i = 0
                
        # send view datas
        view_data_mixed = (self.views_config.short_data_states()
                           |self.views_session.short_data_states())

        self.send(src_addr,
                  '/ray/gui/patchbay/views_changed',
                  json.dumps(view_data_mixed))

    def save_group_position(self, *args):
        '''Save a group position sent by GUI'''
        view_num = args[0]

        self.views_session.add_group_pos(
            view_num, GroupPos.from_arg_list(args[1:]))
        self.views_config.add_group_pos(
            view_num, GroupPos.from_arg_list(args[1:]))

    def clear_absents_in_view(self, *args):
        try:
            json_dict: dict[str, Union[int, str, list[str]]] = \
                json.loads(args[0])
            view_num = json_dict['view_num']
            ptv = PortTypesViewFlag.from_config_str(json_dict['ptv'])
            presents = set(json_dict['presents'])
        except BaseException as e:
            _logger.warning(
                f'failed to clear absents in canvas view\n{str(e)}')
            return

        self.views_config.clear_absents(view_num, ptv, presents)
        self.views_session.clear_absents(view_num, ptv, presents)

    def change_view_number(self, *args):
        ex_view_num, new_view_num = args
        
        for vdict in (self.views_config, self.views_session):
            if vdict.get(ex_view_num) is None:
                _logger.warning(
                    f'Changing view number for a non '
                    f'existing view n°{ex_view_num}')
                continue
            
            if vdict.get(new_view_num) is not None:
                vdict[ex_view_num], vdict[new_view_num] = \
                    vdict[new_view_num], vdict[ex_view_num]
            
            else:
                vdict[new_view_num] = vdict.pop(ex_view_num)

    def load_json_session_canvas(self, session_path: Path):
        session_canvas_file = session_path / f'.{JSON_PATH}'
        if not session_canvas_file.exists():
            return

        with open(session_canvas_file, 'r') as f:
            json_contents = {}

            try:
                json_contents = json.load(f)
            except json.JSONDecodeError:
                Terminal.message("Failed to load session canvas file %s" % f)

        session_version = (0, 15, 0)
        self.views_session.clear()

        if isinstance(json_contents, dict):
            if 'views' in json_contents.keys():
                self.views_session.eat_json_list(json_contents['views'])
            
            elif 'group_positions' in json_contents.keys():
                gpos_list : list[dict] = json_contents['group_positions']
                session_version = _get_version_tuple_json_dict(
                    json_contents)

                for gpos_dict in gpos_list:
                    self.views_session.add_old_json_gpos(
                        gpos_dict, session_version)
        
        self.views_session_at_load = self.views_session.copy()
        self.views_config_at_load = self.views_config.copy()
                    
    def save_json_session_canvas(self, session_path: Path):
        session_json_path = session_path / f'.{JSON_PATH}'

        json_contents = {}
        json_contents['views'] = self.views_session.to_json_list()
        json_contents['version'] = ray.VERSION

        with open(session_json_path, 'w+') as f:
            f.write(from_json_to_str(json_contents))

    def unload_session(self):
        self._clear_config_from_unused_views()
        self.views_session.clear()        
        self.send_session_group_positions()

    def save_config_file(self):
        json_contents = {
            'views': self.views_config.to_json_list(),
            'portgroups': self.portgroups.to_json(),
            'version': ray.VERSION
        }

        with open(self._config_json_path, 'w+') as f:
            f.write(from_json_to_str(json_contents))

    def save_portgroup(self, *args):
        self.portgroups.save_portgroup(PortgroupMem.from_arg_list(args))

    def views_changed(self, *args):
        json_views_list = args[0]
        try:
            views_list: dict[str, dict] = json.loads(json_views_list)
        except:
            return
        
        self.views_config.update_from_short_data_states(views_list)
        self.views_session.update_from_short_data_states(views_list)

    def view_ptv_changed(self, view_num: int, ptv_int: int):
        self.current_view_num = view_num
        self.current_ptv = PortTypesViewFlag(ptv_int)
        
        for views in (self.views_config, self.views_session):
            view = views.get(view_num)
            if view is None:
                views.add_view(
                    view_num=view_num, default_ptv=self.current_ptv)
            else:
                view.default_port_types_view = self.current_ptv

    def client_jack_name_changed(
            self, old_jack_name: str, new_jack_name: str):
        server = self.session.get_server()
        
        for view_num, view_data in self.views_session.items():
            for ptv_dict in view_data.ptvs.values():
                group_name_change_list = list[tuple(str, str)]()
                
                for group_name in ptv_dict.keys():
                    if group_belongs_to_client(group_name, old_jack_name):
                        new_group_name = group_name.replace(
                            old_jack_name, new_jack_name, 1)
                        group_name_change_list.append(
                            (group_name, new_group_name))
                        
                for old, new in group_name_change_list:
                    ptv_dict[new] = ptv_dict.pop(old)
                    ptv_dict[new].group_name = new
                    server.send_gui(
                        '/ray/gui/patchbay/update_group_position',
                        view_num, *ptv_dict[new].to_arg_list())                    <|MERGE_RESOLUTION|>--- conflicted
+++ resolved
@@ -4,17 +4,12 @@
 from pathlib import Path
 import tempfile
 import time
-<<<<<<< HEAD
-from typing import TYPE_CHECKING
+from typing import TYPE_CHECKING, Union
+
 try:
     from liblo import Address
 except ImportError:
     from pyliblo3 import Address
-=======
-from typing import TYPE_CHECKING, Union
-
-from liblo import Address
->>>>>>> d5a9d157
 
 import ray
 from daemon_tools import RS, Terminal
