--- conflicted
+++ resolved
@@ -364,15 +364,12 @@
         
         def get_nsm_capable_execs_from_desktop_files()->list:
             ''' returns a list of tuples 
-<<<<<<< HEAD
                 {'executable': str,
                  'name': str,
                  'desktop_file': str,
                  'nsm_capable': True,
                  'skipped': False} '''
-=======
-                {'executable': str, 'desktop_file': str, nsm_capable: bool} '''
->>>>>>> ef227112
+
             desk_path_list = (
                 '%s/.local' % os.getenv('HOME'),
                 '/usr/local',
@@ -431,14 +428,11 @@
 
                         if (has_nsm_mention and executable
                                 and shutil.which(executable)):
-<<<<<<< HEAD
                             # prevent several desktop files with same executable
                             if executable in [apd['executable']
                                               for apd in application_dicts]:
                                 continue
-                            
-=======
->>>>>>> ef227112
+
                             name = executable
                             name_found = False
                             
@@ -452,12 +446,8 @@
                                     break
 
                             # 'skipped' key may be set to True later,
-<<<<<<< HEAD
                             # if a template does not want to be erased
                             # by the template created
-=======
-                            # if a template does not want to be erased by the template created
->>>>>>> ef227112
                             # with this .desktop file.
                             application_dicts.append(
                                 {'executable': executable,
@@ -617,32 +607,20 @@
                 if not self.is_template_acceptable(ct, has_nsm_desktop):
                     continue
 
-<<<<<<< HEAD
-=======
-                display_name = ''
-
->>>>>>> ef227112
                 template_client = Client(self)
                 template_client.read_xml_properties(ct)
                 template_client.client_id = ct.attribute('client_id')
                 template_client.update_infos_from_desktop_file()
                 
-<<<<<<< HEAD
                 display_name = ''
-=======
->>>>>>> ef227112
                 if ct.attribute('tp_display_name_is_label') == 'true':
                     display_name = template_client.label
                 
                 template_dict = {'template_name': template_name,
                                  'template_client': template_client,
-<<<<<<< HEAD
                                  'display_name': display_name,
                                  'templates_root': search_path}
-=======
-                                 'display_name': display_name}
->>>>>>> ef227112
-                
+
                 templates_database.append(template_dict)
 
                 if filters:
@@ -661,17 +639,10 @@
                         continue
 
                 template_names.add(template_name)
-<<<<<<< HEAD
-=======
-
-                tmp_template_list.append(template_dict)
->>>>>>> ef227112
-
                 tmp_template_dicts.append(template_dict)
 
                 if len(tmp_template_dicts) == 20:
                     self.send(src_addr, '/reply', path,
-<<<<<<< HEAD
                               *[t['template_name'] for t in tmp_template_dicts])
 
                     if src_addr_is_gui:
@@ -679,15 +650,6 @@
                             send_gui_template_update(template_dict)
 
                     tmp_template_dicts.clear()
-=======
-                              *[t['template_name'] for t in tmp_template_list])
-
-                    if src_addr_is_gui:
-                        for template_dict in tmp_template_list:
-                            send_gui_template_update(template_dict)
-
-                    tmp_template_list.clear()
->>>>>>> ef227112
         
         # we refresh the apps detected with their desktop_file
         self.nsm_execs_from_desktop_files.clear()
@@ -697,18 +659,17 @@
             if fde['skipped']:
                 continue
 
-<<<<<<< HEAD
+
             template_name = '/' + fde['executable']
             display_name = fde['name']
-=======
+
             #remember this template
             self.nsm_execs_from_desktop_files.append(fde)
 
             template_name = '/' + fde['executable']
             template_client = None
             display_name = fde['name']
-            
->>>>>>> ef227112
+
             template_client = Client(self)
             template_client.executable_path = fde['executable']
             template_client.desktop_file = fde['desktop_file']
@@ -735,8 +696,7 @@
 
                 if skipped_by_filter:
                     continue
-            
-<<<<<<< HEAD
+
             template_dict = {
                  'template_name': template_name,
                  'template_client': template_client,
@@ -753,26 +713,6 @@
 
             if src_addr_is_gui:
                 for template_dict in tmp_template_dicts:
-=======
-            templates_database.append(
-                {'template_name': template_name,
-                    'template_client': template_client,
-                    'display_name': fde['name']})
-
-            template_names.add(template_name)
-
-            tmp_template_list.append(
-                {'template_name': template_name,
-                 'template_client': template_client,
-                 'display_name': display_name})
-
-        if tmp_template_list:
-            self.send(src_addr, '/reply', path,
-                      *[t['template_name'] for t in tmp_template_list])
-
-            if src_addr_is_gui:
-                for template_dict in tmp_template_list:
->>>>>>> ef227112
                     send_gui_template_update(template_dict)
 
         # send a last empty reply to say list is finished
