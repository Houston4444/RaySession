--- conflicted
+++ resolved
@@ -4,16 +4,12 @@
 from pathlib import Path
 import subprocess
 import time
-<<<<<<< HEAD
-from typing import TYPE_CHECKING
+from typing import TYPE_CHECKING, Callable
+
 try:
     from liblo import Address
 except ImportError:
     from pyliblo3 import Address
-=======
-from typing import TYPE_CHECKING, Callable
-from liblo import Address
->>>>>>> d5a9d157
 from PyQt5.QtCore import QCoreApplication, QProcess
 from PyQt5.QtXml  import QDomDocument
 
